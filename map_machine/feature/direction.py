<<<<<<< HEAD
"""
Direction tag support.
"""
from typing import Iterator, List, Optional, Dict
=======
"""Direction tag support."""
from typing import Iterator, Optional
>>>>>>> c5bee253

import numpy as np
from colour import Color
from portolan import middle
from svgwrite import Drawing
from svgwrite.gradients import RadialGradient
from svgwrite.path import Path

from map_machine.drawing import PathCommands
from map_machine.osm.osm_reader import Tagged

__author__ = "Sergey Vartanov"
__email__ = "me@enzet.ru"

SHIFT: float = -np.pi / 2.0
SMALLEST_ANGLE: float = np.pi / 15.0
DEFAULT_ANGLE: float = np.pi / 30.0


def parse_vector(text: str) -> Optional[np.ndarray]:
    """
    Parse vector from text representation.

    Compass points or 360-degree notation.  E.g. "NW", "270".

    :param text: vector text representation
    :return: parsed normalized vector
    """
    try:
        radians: float = np.radians(float(text)) + SHIFT
        return np.array((np.cos(radians), np.sin(radians)))
    except ValueError:
        pass

    try:
        radians: float = np.radians(middle(text)) + SHIFT
        return np.array((np.cos(radians), np.sin(radians)))
    except KeyError:
        pass

    return None


def rotation_matrix(angle: float) -> np.ndarray:
    """
    Get a matrix to rotate 2D vector by the angle.

    :param angle: angle in radians
    """
    return np.array(
        [[np.cos(angle), np.sin(angle)], [-np.sin(angle), np.cos(angle)]]
    )


class Sector:
    """Sector described by two vectors."""

    def __init__(self, text: str, angle: Optional[float] = None) -> None:
        """
        Construct sector from text representation.

        :param text: sector text representation (e.g. "70-210", "N-NW")
        :param angle: angle in degrees
        """
        self.start: Optional[np.ndarray] = None
        self.end: Optional[np.ndarray] = None
        self.main_direction: Optional[np.ndarray] = None

        if "-" in text and not text.startswith("-"):
            parts: List[str] = text.split("-")
            self.start = parse_vector(parts[0])
            self.end = parse_vector(parts[1])
            self.main_direction = (self.start + self.end) / 2.0
        else:
            result_angle: float
            if angle is None:
                result_angle = DEFAULT_ANGLE
            else:
                result_angle = max(SMALLEST_ANGLE, np.radians(angle) / 2.0)

            vector: Optional[np.ndarray] = parse_vector(text)
            self.main_direction = vector

            if vector is not None:
                self.start = np.dot(rotation_matrix(result_angle), vector)
                self.end = np.dot(rotation_matrix(-result_angle), vector)

    def draw(self, center: np.ndarray, radius: float) -> Optional[PathCommands]:
        """
        Construct SVG path commands for arc element.

        :param center: arc center point
        :param radius: arc radius
        :return: SVG path commands
        """
        if self.start is None or self.end is None:
            return None

        start: np.ndarray = center + radius * self.end
        end: np.ndarray = center + radius * self.start

        return ["L", start, "A", radius, radius, 0, "0", 0, end]

    def is_right(self) -> Optional[bool]:
        """
        Check if main direction of the sector is right.

        :return: true if direction is right, false if direction is left, and
            None otherwise.
        """
        if self.main_direction is not None:
            if np.allclose(self.main_direction[0], 0.0):
                return None
            if self.main_direction[0] > 0.0:
                return True
            return False

        return None

    def __str__(self) -> str:
        return f"{self.start}-{self.end}"


class DirectionSet:
    """Describes direction, set of directions."""

    def __init__(self, text: str) -> None:
        """
        Construct direction set from text representation.

        :param text: direction tag value
        """
        self.sectors: Iterator[Optional[Sector]] = map(Sector, text.split(";"))

    def __str__(self) -> str:
        return ", ".join(map(str, self.sectors))

    def draw(self, center: np.ndarray, radius: float) -> Iterator[PathCommands]:
        """
        Construct SVG "d" for arc elements.

        :param center: center point of all arcs
        :param radius: radius of all arcs
        :return: list of "d" values
        """
        return filter(
            lambda x: x is not None,
            map(lambda x: x.draw(center, radius), self.sectors),
        )

    def is_right(self) -> Optional[bool]:
        """
        Check if main direction of the sector is right.

        :return: true if direction is right, false if direction is left, and
            None otherwise.
        """
        result: List[bool] = [sector.is_right() for sector in self.sectors]
        if result == [True] * len(result):
            return True
        if result == [False] * len(result):
            return False
        return None


class DirectionSector(Tagged):
    """Sector that represents direction."""

    def __init__(self, tags: Dict[str, str], point: np.ndarray) -> None:
        super().__init__(tags)
        self.point: np.ndarray = point

    def draw(self, svg: Drawing, scheme) -> None:
        """Draw gradient sector."""
        angle: Optional[float] = None
        is_revert_gradient: bool = False
        direction: str
        direction_radius: float
        direction_color: Color

        if self.get_tag("man_made") == "surveillance":
            direction = self.get_tag("camera:direction")
            if "camera:angle" in self.tags:
                angle = float(self.get_tag("camera:angle"))
            if "angle" in self.tags:
                angle = float(self.get_tag("angle"))
            direction_radius = 50.0
            direction_color = scheme.get_color("direction_camera_color")
        elif self.get_tag("traffic_sign") == "stop":
            direction = self.get_tag("direction")
            direction_radius = 25.0
            direction_color = Color("red")
        else:
            direction = self.get_tag("direction")
            direction_radius = 50.0
            direction_color = scheme.get_color("direction_view_color")
            is_revert_gradient = True

        if not direction:
            return

        point: np.ndarray = (self.point.astype(int)).astype(float)

        paths: Iterator[PathCommands]
        if angle is not None:
            paths = [Sector(direction, angle).draw(point, direction_radius)]
        else:
            paths = DirectionSet(direction).draw(point, direction_radius)

        for path in paths:
            radial_gradient: RadialGradient = svg.radialGradient(
                center=point,
                r=direction_radius,
                gradientUnits="userSpaceOnUse",
            )
            gradient: RadialGradient = svg.defs.add(radial_gradient)

            if is_revert_gradient:
                (
                    gradient
                    .add_stop_color(0.0, direction_color.hex, opacity=0.0)
                    .add_stop_color(1.0, direction_color.hex, opacity=0.7)
                )  # fmt: skip
            else:
                (
                    gradient
                    .add_stop_color(0.0, direction_color.hex, opacity=0.4)
                    .add_stop_color(1.0, direction_color.hex, opacity=0.0)
                )  # fmt: skip

            path_element: Path = svg.path(
                d=["M", point] + path + ["L", point, "Z"],
                fill=gradient.get_funciri(),
            )
            svg.add(path_element)<|MERGE_RESOLUTION|>--- conflicted
+++ resolved
@@ -1,12 +1,5 @@
-<<<<<<< HEAD
-"""
-Direction tag support.
-"""
-from typing import Iterator, List, Optional, Dict
-=======
 """Direction tag support."""
-from typing import Iterator, Optional
->>>>>>> c5bee253
+from typing import Iterator, Optional, List, Dict
 
 import numpy as np
 from colour import Color
