--- conflicted
+++ resolved
@@ -54,13 +54,8 @@
 
 
 def line_center(
-<<<<<<< HEAD
     nodes: List[OSMNode], flinger: Flinger
-) -> (np.ndarray, np.ndarray):
-=======
-    nodes: list[OSMNode], flinger: Flinger
-) -> tuple[np.ndarray, np.ndarray]:
->>>>>>> c5bee253
+) -> Tuple[np.ndarray, np.ndarray]:
     """
     Get geometric center of nodes set.
 
@@ -428,12 +423,8 @@
 
     def construct_node(self, node: OSMNode) -> None:
         """Draw one node."""
-<<<<<<< HEAD
         tags: Dict[str, str] = node.tags
-=======
-        tags: dict[str, str] = node.tags
-
->>>>>>> c5bee253
+
         if not tags:
             return
         if not self.check_level(tags):
