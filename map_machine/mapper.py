--- conflicted
+++ resolved
@@ -187,12 +187,7 @@
                 nodes[node_1].add(part_1)
                 nodes[node_2].add(part_2)
 
-<<<<<<< HEAD
-        for node in nodes:
-            parts: Set[RoadPart] = nodes[node]
-=======
         for node, parts in nodes.items():
->>>>>>> 30a45f54
             if len(parts) < 4:
                 continue
             intersection: Intersection = Intersection(list(parts))
@@ -241,9 +236,6 @@
     # Compute boundary box
 
     boundary_box: Optional[BoundaryBox] = None
-<<<<<<< HEAD
-    input_file_names: List[Path] = []
-=======
 
     if arguments.boundary_box:
         boundary_box = BoundaryBox.from_text(arguments.boundary_box)
@@ -259,7 +251,6 @@
         )
 
     # Determine files
->>>>>>> 30a45f54
 
     if arguments.input_file_names:
         input_file_names = list(map(Path, arguments.input_file_names))
