--- conflicted
+++ resolved
@@ -135,13 +135,8 @@
         )
 
     def is_matched(
-<<<<<<< HEAD
-        self, tags: Tags, configuration: Optional[MapConfiguration] = None
+        self, tags: Tags, country: Optional[str] = None
     ) -> Tuple[bool, Dict[str, str]]:
-=======
-        self, tags: Tags, country: Optional[str] = None
-    ) -> tuple[bool, dict[str, str]]:
->>>>>>> c5bee253
         """
         Check whether element tags matches tag matcher.
 
@@ -374,20 +369,14 @@
             specification
         """
         with file_name.open(encoding="utf-8") as input_file:
-<<<<<<< HEAD
-            content: Dict[str, Any] = yaml.load(
-                input_file.read(), Loader=yaml.FullLoader
-            )
-=======
             try:
-                content: dict[str, Any] = yaml.load(
+                content: Dict[str, Any] = yaml.load(
                     input_file.read(), Loader=yaml.FullLoader
                 )
             except yaml.YAMLError:
                 return None
             if not content:
                 return cls({})
->>>>>>> c5bee253
             return cls(content)
 
     def get_color(self, color: str) -> Color:
@@ -492,20 +481,13 @@
     def get_icon(
         self,
         extractor: ShapeExtractor,
-<<<<<<< HEAD
         tags: Dict[str, Any],
         processed: Set[str],
-        configuration: MapConfiguration = MapConfiguration(),
-    ) -> Tuple[Optional[IconSet], int]:
-=======
-        tags: dict[str, Any],
-        processed: set[str],
         country: Optional[str] = None,
         zoom_level: float = 18,
         ignore_level_matching: bool = False,
         show_overlapped: bool = False,
-    ) -> tuple[Optional[IconSet], int]:
->>>>>>> c5bee253
+    ) -> Tuple[Optional[IconSet], int]:
         """
         Construct icon set.
 
