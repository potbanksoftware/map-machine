--- conflicted
+++ resolved
@@ -28,13 +28,6 @@
 
 will automatically download OSM data and write output SVG map of the specified area to \m {out/map.svg}.  See \ref {#map-generation} {Map generation}.
 
-<<<<<<< HEAD
-=======
-\code {shell} {map-machine tile -b=2.361,48.871,2.368,48.875}
-
-will automatically download OSM data and write output PNG tiles that cover the specified area to the \m {out/tiles} directory.  See \ref {#tile-generation} {Tile generation}.
-
->>>>>>> f6c49c79
 \2 {Röntgen icon set} {röntgen-icon-set}
 
 The central feature of the project is Röntgen icon set.  It is a set of monochrome 14 × 14 px pixel-aligned icons specially created for Map Machine project.  Unlike the Map Machine source code, which is under MIT license, all icons are under \ref {http://creativecommons.org/licenses/by/4.0/} {CC BY} license.  So, with the appropriate credit icon set can be used outside the project.  Some icons can be used as emoji symbols.
@@ -202,11 +195,7 @@
     {install \ref {https://libgeos.org} {GEOS library},}
     {install Python packages with the command\:}
 
-<<<<<<< HEAD
-\code {pip install git+https://github.com/enzet/map-machine@no-cairo} {shell}
-=======
-\code {shell} {pip install git+https://github.com/enzet/map-machine}
->>>>>>> f6c49c79
+\code {shell} {pip install git+https://github.com/enzet/map-machine@no-cairo}
 
 For more detailed instructions, see \ref {doc/INSTALL.md} {instructions}.
 
@@ -234,92 +223,6 @@
 
 plus \ref {#map-options} {map configuration options}
 
-<<<<<<< HEAD
-=======
-\2 {Tile generation} {tile-generation}
-
-Command \m {tile} is used to generate PNG tiles for \ref {https://wiki.openstreetmap.org/wiki/Slippy_Map} {slippy maps}.  To use them, run \ref {#tile-server} {Map Machine tile server}.
-
-\options {tile}
-
-plus \ref {#map-options} {map configuration options}
-
-\3 {Generate one tile} {generate-one-tile}
-
-Specify tile coordinates\:
-
-\code {shell} {map-machine tile --tile \formal {OSM zoom level}/\formal {x}/\formal {y}}
-
-or specify any geographical coordinates inside a tile\:
-
-\code {shell} {map-machine tile \\
-    --coordinates=\formal {latitude},\formal {longitude} \\
-    --zoom=\formal {OSM zoom levels}}
-
-Tile will be stored as SVG file \m {out/tiles/tile_<zoom level>_<x>_<y>.svg} and PNG file \m {out/tiles/tile_<zoom level>_<x>_<y>.svg}, where \m {x} and \m {y} are tile coordinates.  \m {--zoom} option will be ignored if it is used with \m {--tile} option.
-
-Example\:
-
-\code {shell} {map-machine tile -c=55.7510637,37.6270761 -z=18}
-
-will generate SVG file \m {out/tiles/tile_18_158471_81953.svg} and PNG file \m {out/tiles/tile_18_158471_81953.png}.
-
-\3 {Generate a set of tiles} {generate-a-set-of-tiles}
-
-Specify boundary box to get the minimal set of tiles that covers the area\:
-
-\code {shell} {map-machine tile \\
-    --boundary-box=\formal {min longitude},\formal {min latitude},\formal {max longitude},\formal {max latitude} \\
-    --zoom=\formal {OSM zoom levels}}
-
-The boundary box will be extended to the boundaries of the minimal tileset that covers the area, then it will be extended a bit more to avoid some artifacts on the edges rounded to 3 digits after the decimal point.  Map with new boundary box coordinates will be written to the cache directory as SVG and PNG files. All tiles will be stored as SVG files \m {out/tiles/tile_<zoom level>_<x>_<y>.svg} and PNG files \m {out/tiles/tile_<zoom level>_<x>_<y>.svg}, where \m {x} and \m {y} are tile coordinates.
-
-Example\:
-
-\code {shell} {map-machine tile -b=2.361,48.871,2.368,48.875}
-
-will generate 36 PNG tiles at zoom level 18 from tile 18/132791/90164 all the way to 18/132796/90169 and two cached files \m {cache/2.360,48.869,2.370,48.877_18.svg} and \m {cache/2.360,48.869,2.370,48.877_18.png}.
-
-\2 {Tile server} {tile-server}
-
-Command \m {server} is used to run tile server for slippy maps.
-
-\code {shell} {map-machine server}
-
-Stop server interrupting the process with \kbd {Ctrl} + \kbd {C}.
-
-\options {server}
-
-\3 {Example} {example-2}
-
-Create a minimal amount of tiles that cover specified boundary box for zoom levels 16, 17, 18, and 19\:
-
-\code {shell} {map-machine tile -b=2.364,48.854,2.367,48.857 -z=16-19}
-
-Run tile server on 127.0.0.1\:8080\:
-
-\code {shell} {map-machine server}
-
-Use JavaScript code for \ref {https://leafletjs.com/} {Leaflet}\:
-
-\code {javascript} {var map = L.map('mapid').setView([48.8555, 2.3655], 18);
-
-L.tileLayer('http://127.0.0.1:8080/tiles/\{z\}/\{x\}/\{y\}', \{
-    maxZoom: 19,
-    attribution: 'Map data &copy; ' +
-        '<a href="https://www.openstreetmap.org/copyright">OpenStreetMap</a> ' +
-        'contributors, imagery &copy; ' +
-        '<a href="https:/github.com/enzet/map-machine">Map Machine</a>',
-    id: 'map_machine',
-    tileSize: 256,
-    zoomOffset: 0
-\}).addTo(map);}
-
-HTML code\:
-
-\code {html} {<div id="mapid" style="width: 1000px; height: 600px;"></div>}
-
->>>>>>> f6c49c79
 \2 {Map options} {map-options}
 
 Map configuration options used by \m {render}\:
