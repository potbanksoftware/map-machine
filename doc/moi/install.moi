\2 {Install} {install}

Map Machine requires \ref {https://www.python.org} {Python} 3.9, \ref {https://pip.pypa.io/en/stable/installation/} {pip}, and \ref {https://libgeos.org} {GEOS library}.

\2 {Installation examples} {installation-examples}

\3 {Ubuntu} {ubuntu}

<<<<<<< HEAD
\code {
apt install libgeos-dev
pip install git+https://github.com/enzet/map-machine@no-cairo
} {shell}

\3 {macOS} {macos}

\code {
brew install geos
pip install git+https://github.com/enzet/map-machine@no-cairo
} {shell}
=======
\code {shell} {
apt install libcairo2-dev libgeos-dev
pip install git+https://github.com/enzet/map-machine
}

\3 {macOS} {macos}

\code {shell} {
brew install cairo geos
pip install git+https://github.com/enzet/map-machine
}
>>>>>>> f6c49c79
<|MERGE_RESOLUTION|>--- conflicted
+++ resolved
@@ -6,28 +6,14 @@
 
 \3 {Ubuntu} {ubuntu}
 
-<<<<<<< HEAD
-\code {
+\code {shell} {
 apt install libgeos-dev
 pip install git+https://github.com/enzet/map-machine@no-cairo
-} {shell}
-
-\3 {macOS} {macos}
-
-\code {
-brew install geos
-pip install git+https://github.com/enzet/map-machine@no-cairo
-} {shell}
-=======
-\code {shell} {
-apt install libcairo2-dev libgeos-dev
-pip install git+https://github.com/enzet/map-machine
 }
 
 \3 {macOS} {macos}
 
 \code {shell} {
-brew install cairo geos
-pip install git+https://github.com/enzet/map-machine
-}
->>>>>>> f6c49c79
+brew install geos
+pip install git+https://github.com/enzet/map-machine@no-cairo
+}