--- conflicted
+++ resolved
@@ -25,26 +25,12 @@
 Usage example
 -------------
 
-<<<<<<< HEAD
-```map-machine render -b=2.284,48.860,2.290,48.865
-bash
-=======
 ```shell
 map-machine render -b=2.284,48.860,2.290,48.865
->>>>>>> f6c49c79
 ```
 
 will automatically download OSM data and write output SVG map of the specified area to `out/map.svg`. See [Map generation](#map-generation).
 
-<<<<<<< HEAD
-=======
-```shell
-map-machine tile -b=2.361,48.871,2.368,48.875
-```
-
-will automatically download OSM data and write output PNG tiles that cover the specified area to the `out/tiles` directory. See [Tile generation](#tile-generation).
-
->>>>>>> f6c49c79
 Röntgen icon set
 ----------------
 
@@ -156,8 +142,8 @@
   * install [GEOS library](https://libgeos.org),
   * install Python packages with the command:
 
-```pip install git+https://github.com/enzet/map-machine@no-cairo
-shell
+```shell
+pip install git+https://github.com/enzet/map-machine@no-cairo
 ```
 
 For more detailed instructions, see [instructions](doc/INSTALL.md).
@@ -167,34 +153,20 @@
 
 Command `render` is used to generate SVG map from OpenStreetMap data. You can run it using:
 
-<<<<<<< HEAD
-```map-machine render \
-    -b=,,, \
-    -o= \
-    -z= \
-    
-bash
-=======
 ```shell
 map-machine render \
     -b=<min longitude>,<min latitude>,<max longitude>,<max latitude> \
     -o=<output file name> \
     -z=<OSM zoom level> \
     <other arguments>
->>>>>>> f6c49c79
 ```
 
 ### Example ###
 
-<<<<<<< HEAD
-```map-machine render \
-=======
 ```shell
 map-machine render \
->>>>>>> f6c49c79
     --boundary-box=2.284,48.860,2.290,48.865 \
     --output=out/esplanade_du_trocadéro.svg
-bash
 ```
 
 will download OSM data to `cache/2.284,48.860,2.290,48.865.osm` and write an output SVG map of the specified area to `out/esplanade_du_trocadéro.svg`.
@@ -213,124 +185,6 @@
 
 plus [map configuration options](#map-options)
 
-<<<<<<< HEAD
-=======
-Tile generation
----------------
-
-Command `tile` is used to generate PNG tiles for [slippy maps](https://wiki.openstreetmap.org/wiki/Slippy_Map). To use them, run [Map Machine tile server](#tile-server).
-
-| Option | Description |
-|---|---|
-| <span style="white-space: nowrap;">`-c`</span>, <span style="white-space: nowrap;">`--coordinates`</span> `<latitude>,<longitude>` | coordinates of any location inside the tile; if the first value is negative, use `=` sign or enclose the value with quotes and use space before `-`, e.g. `-c=-84.752,39.504` or `-c " -84.752,39.504"` |
-| <span style="white-space: nowrap;">`-t`</span>, <span style="white-space: nowrap;">`--tile`</span> `<zoom level>/<x>/<y>` | tile specification |
-| <span style="white-space: nowrap;">`--cache`</span> `<path>` | path for temporary OSM files, default value: `cache` |
-| <span style="white-space: nowrap;">`-b`</span>, <span style="white-space: nowrap;">`--boundary-box`</span> `<lon1>,<lat1>,<lon2>,<lat2>` | construct the minimum amount of tiles that cover the requested boundary box; if the first value is negative, use `=` sign or enclose the value with quotes and use space before `-`, e.g. `-b=-84.752,39.504,-84.749,39.508` or `-b " -84.752,39.504,-84.749,39.508"` |
-| <span style="white-space: nowrap;">`-z`</span>, <span style="white-space: nowrap;">`--zoom`</span> `<range>` | OSM zoom levels; can be list of numbers or ranges, e.g. `16-18`, `16,17,18`, or `16,18-20`, default value: `18` |
-| <span style="white-space: nowrap;">`-i`</span>, <span style="white-space: nowrap;">`--input`</span> `<path>` | input OSM XML file name (if not specified, the file will be downloaded using OpenStreetMap API) |
-
-plus [map configuration options](#map-options)
-
-### Generate one tile ###
-
-Specify tile coordinates:
-
-```shell
-map-machine tile --tile <OSM zoom level>/<x>/<y>
-```
-
-or specify any geographical coordinates inside a tile:
-
-```shell
-map-machine tile \
-    --coordinates=<latitude>,<longitude> \
-    --zoom=<OSM zoom levels>
-```
-
-Tile will be stored as SVG file `out/tiles/tile_<zoom level>_<x>_<y>.svg` and PNG file `out/tiles/tile_<zoom level>_<x>_<y>.svg`, where `x` and `y` are tile coordinates. `--zoom` option will be ignored if it is used with `--tile` option.
-
-Example:
-
-```shell
-map-machine tile -c=55.7510637,37.6270761 -z=18
-```
-
-will generate SVG file `out/tiles/tile_18_158471_81953.svg` and PNG file `out/tiles/tile_18_158471_81953.png`.
-
-### Generate a set of tiles ###
-
-Specify boundary box to get the minimal set of tiles that covers the area:
-
-```shell
-map-machine tile \
-    --boundary-box=<min longitude>,<min latitude>,<max longitude>,<max latitude> \
-    --zoom=<OSM zoom levels>
-```
-
-The boundary box will be extended to the boundaries of the minimal tileset that covers the area, then it will be extended a bit more to avoid some artifacts on the edges rounded to 3 digits after the decimal point. Map with new boundary box coordinates will be written to the cache directory as SVG and PNG files. All tiles will be stored as SVG files `out/tiles/tile_<zoom level>_<x>_<y>.svg` and PNG files `out/tiles/tile_<zoom level>_<x>_<y>.svg`, where `x` and `y` are tile coordinates.
-
-Example:
-
-```shell
-map-machine tile -b=2.361,48.871,2.368,48.875
-```
-
-will generate 36 PNG tiles at zoom level 18 from tile 18/132791/90164 all the way to 18/132796/90169 and two cached files `cache/2.360,48.869,2.370,48.877_18.svg` and `cache/2.360,48.869,2.370,48.877_18.png`.
-
-Tile server
------------
-
-Command `server` is used to run tile server for slippy maps.
-
-```shell
-map-machine server
-```
-
-Stop server interrupting the process with <kbd>Ctrl</kbd> + <kbd>C</kbd>.
-
-| Option | Description |
-|---|---|
-| <span style="white-space: nowrap;">`--cache`</span> `<path>` | path for temporary OSM files, default value: `cache` |
-| <span style="white-space: nowrap;">`--port`</span> `<integer>` | port number, default value: 8080 |
-
-### Example ###
-
-Create a minimal amount of tiles that cover specified boundary box for zoom levels 16, 17, 18, and 19:
-
-```shell
-map-machine tile -b=2.364,48.854,2.367,48.857 -z=16-19
-```
-
-Run tile server on 127.0.0.1:8080:
-
-```shell
-map-machine server
-```
-
-Use JavaScript code for [Leaflet](https://leafletjs.com/):
-
-```javascript
-var map = L.map('mapid').setView([48.8555, 2.3655], 18);
-
-L.tileLayer('http://127.0.0.1:8080/tiles/{z}/{x}/{y}', {
-    maxZoom: 19,
-    attribution: 'Map data &copy; ' +
-        '<a href="https://www.openstreetmap.org/copyright">OpenStreetMap</a> ' +
-        'contributors, imagery &copy; ' +
-        '<a href="https:/github.com/enzet/map-machine">Map Machine</a>',
-    id: 'map_machine',
-    tileSize: 256,
-    zoomOffset: 0
-}).addTo(map);
-```
-
-HTML code:
-
-```html
-<div id="mapid" style="width: 1000px; height: 600px;"></div>
-```
-
->>>>>>> f6c49c79
 Map options
 -----------
 
