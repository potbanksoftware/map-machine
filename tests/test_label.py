--- conflicted
+++ resolved
@@ -1,12 +1,6 @@
-<<<<<<< HEAD
-"""
-Test label generation for nodes.
-"""
+"""Test label generation for nodes."""
 from typing import Dict, List, Set
 
-=======
-"""Test label generation for nodes."""
->>>>>>> c5bee253
 from map_machine.map_configuration import LabelMode
 from map_machine.text import Label, TextConstructor
 from tests import SCHEME
