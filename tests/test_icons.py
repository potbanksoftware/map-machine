"""
Test icon generation for nodes.
"""
<<<<<<< HEAD
from typing import Dict, Set

import pytest
=======
from pathlib import Path
from typing import Optional
>>>>>>> 30a45f54

from colour import Color

from map_machine.pictogram.icon import IconSet, ShapeSpecification, Icon
from map_machine.pictogram.icon_collection import IconCollection
from tests import SCHEME, SHAPE_EXTRACTOR, workspace

__author__ = "Sergey Vartanov"
__email__ = "me@enzet.ru"


COLLECTION: IconCollection = IconCollection.from_scheme(SCHEME, SHAPE_EXTRACTOR)
DEFAULT_COLOR: Color = SCHEME.get_default_color()
EXTRA_COLOR: Color = SCHEME.get_extra_color()
WHITE: Color = Color("white")


def test_grid() -> None:
    """Test grid drawing."""
    COLLECTION.draw_grid(workspace.output_path / "grid.svg")


def test_icons_by_id() -> None:
    """Test individual icons drawing."""
    path: Path = workspace.get_icons_by_id_path()
    COLLECTION.draw_icons(path, workspace.ICONS_LICENSE_PATH)
    assert (path / "tree.svg").is_file()
    assert (path / "LICENSE").is_file()


def test_icons_by_name() -> None:
    """Test drawing individual icons that have names."""
    path: Path = workspace.get_icons_by_name_path()
    COLLECTION.draw_icons(path, workspace.ICONS_LICENSE_PATH, by_name=True)
    assert (path / "Röntgen tree.svg").is_file()
    assert (path / "LICENSE").is_file()


def get_icon(tags: Dict[str, str]) -> IconSet:
    """Construct icon from tags."""
    processed: Set[str] = set()
    icon, _ = SCHEME.get_icon(SHAPE_EXTRACTOR, tags, processed)
    return icon


def test_no_icons() -> None:
    """
    Tags that has no description in scheme and should be visualized with default
    shape.
    """
    icon: IconSet = get_icon({"aaa": "bbb"})
    assert icon.main_icon.is_default()
    assert icon.main_icon.shape_specifications[0].color == DEFAULT_COLOR


def test_no_icons_but_color() -> None:
    """
    Tags that has no description in scheme, but have `colour` tag and should be
    visualized with default shape with the given color.
    """
    icon: IconSet = get_icon({"aaa": "bbb", "colour": "#424242"})
    assert icon.main_icon.is_default()
    assert icon.main_icon.shape_specifications[0].color == Color("#424242")


def check_icon_set(
    icon: IconSet,
    main_specification: list[tuple[str, Optional[Color]]],
    extra_specifications: list[list[tuple[str, Optional[Color]]]],
) -> None:
    """Check icon set using simple specification."""
    if not main_specification:
        assert icon.main_icon.is_default()
    else:
        assert not icon.main_icon.is_default()
        assert len(main_specification) == len(
            icon.main_icon.shape_specifications
        )
        for index, shape in enumerate(main_specification):
            shape_specification: ShapeSpecification = (
                icon.main_icon.shape_specifications[index]
            )
            assert shape_specification.shape.id_ == shape[0]
            assert shape_specification.color == Color(shape[1])

    assert len(extra_specifications) == len(icon.extra_icons)
    for i, extra_specification in enumerate(extra_specifications):
        extra_icon: Icon = icon.extra_icons[i]
        assert len(extra_specification) == len(extra_icon.shape_specifications)
        for j, shape in enumerate(extra_specification):
            assert extra_icon.shape_specifications[j].shape.id_ == shape[0]
            assert extra_icon.shape_specifications[j].color == Color(shape[1])


def test_icon() -> None:
    """
    Tags that should be visualized with single main icon and without extra
    icons.
    """
    icon: IconSet = get_icon({"natural": "tree"})
    check_icon_set(icon, [("tree", Color("#98AC64"))], [])


def test_icon_1_extra() -> None:
    """
    Tags that should be visualized with single main icon and single extra icon.
    """
    icon: IconSet = get_icon({"barrier": "gate", "access": "private"})
    check_icon_set(
        icon, [("gate", DEFAULT_COLOR)], [[("lock_with_keyhole", EXTRA_COLOR)]]
    )


def test_icon_2_extra() -> None:
    """
    Tags that should be visualized with single main icon and two extra icons.
    """
    icon: IconSet = get_icon(
        {"barrier": "gate", "access": "private", "bicycle": "yes"}
    )
    check_icon_set(
        icon,
        [("gate", DEFAULT_COLOR)],
        [
            [("bicycle", EXTRA_COLOR)],
            [("lock_with_keyhole", EXTRA_COLOR)],
        ],
    )


def test_no_icon_1_extra() -> None:
    """
    Tags that should be visualized with default main icon and single extra icon.
    """
    icon: IconSet = get_icon({"access": "private"})
    check_icon_set(icon, [], [[("lock_with_keyhole", EXTRA_COLOR)]])


def test_no_icon_2_extra() -> None:
    """
    Tags that should be visualized with default main icon and two extra icons.
    """
    icon: IconSet = get_icon({"access": "private", "bicycle": "yes"})
    check_icon_set(
        icon,
        [],
        [[("bicycle", EXTRA_COLOR)], [("lock_with_keyhole", EXTRA_COLOR)]],
    )


def test_icon_regex() -> None:
    """
    Tags that should be visualized with default main icon and single extra icon.
    """
    icon: IconSet = get_icon({"traffic_sign": "maxspeed", "maxspeed": "42"})
    check_icon_set(
        icon,
        [("circle_11", DEFAULT_COLOR), ("digit_4", WHITE), ("digit_2", WHITE)],
        [],
    )<|MERGE_RESOLUTION|>--- conflicted
+++ resolved
@@ -1,14 +1,10 @@
 """
 Test icon generation for nodes.
 """
-<<<<<<< HEAD
-from typing import Dict, Set
+from typing import Dict, List, Set, Tuple
 
-import pytest
-=======
 from pathlib import Path
 from typing import Optional
->>>>>>> 30a45f54
 
 from colour import Color
 
@@ -76,8 +72,8 @@
 
 def check_icon_set(
     icon: IconSet,
-    main_specification: list[tuple[str, Optional[Color]]],
-    extra_specifications: list[list[tuple[str, Optional[Color]]]],
+    main_specification: List[Tuple[str, Optional[Color]]],
+    extra_specifications: List[List[Tuple[str, Optional[Color]]]],
 ) -> None:
     """Check icon set using simple specification."""
     if not main_specification:
